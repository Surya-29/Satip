"""Utilities module to handle data and logging.

Collection of helper functions and utilities around
- data loading/saving
- data conversion
- data sanitation
- setting up a logger
- datetime string formatting
"""

import datetime
import gc
import glob
import logging
import os
import shutil
import subprocess
import tempfile
import warnings
from pathlib import Path
from typing import Any, Tuple
from zipfile import ZipFile

import fsspec
import numcodecs
import numpy as np
import pandas as pd
import psutil
import xarray as xr
import zarr
from satpy import Scene

from satip.geospatial import GEOGRAPHIC_BOUNDS, lat_lon_to_osgb
from satip.jpeg_xl_float_with_nans import JpegXlFloatWithNaNs
from satip.scale_to_zero_to_one import ScaleToZeroToOne, compress_mask
from satip.serialize import serialize_attrs

logger = logging.getLogger(__name__)

warnings.filterwarnings("ignore", message="divide by zero encountered in true_divide")
warnings.filterwarnings("ignore", message="invalid value encountered in sin")
warnings.filterwarnings("ignore", message="invalid value encountered in cos")
warnings.filterwarnings("ignore", message="invalid value encountered in double_scalars")
warnings.filterwarnings("ignore", message="invalid value encountered in true_divide")
warnings.filterwarnings(
    "ignore",
    message=(
        "You will likely lose important projection information when converting "
        "to a PROJ string from another format. See: https://proj.org/faq.html"
        "#what-is-the-best-format-for-describing-coordinate-reference-systems"
    ),
)


def format_dt_str(datetime_string):
    """Helper function to get a consistently formatted string."""
    return pd.to_datetime(datetime_string).strftime("%Y-%m-%dT%H:%M:%SZ")


def decompress(full_bzip_filename: Path, temp_pth: Path) -> str:
    """
    Decompresses .bz2 file and returns the non-compressed filename

    Args:
        full_bzip_filename: Full compressed filename
        temp_pth: Temporary path to save the native file

    Returns:
        The full native filename to the decompressed file
    """
    base_bzip_filename = os.path.basename(full_bzip_filename)
    base_nat_filename = os.path.splitext(base_bzip_filename)[0]
    full_nat_filename = os.path.join(temp_pth, base_nat_filename)
    if os.path.exists(full_nat_filename):
        os.remove(full_nat_filename)
    with open(full_nat_filename, "wb") as nat_file_handler:
        process = subprocess.run(
            ["pbzip2", "--decompress", "--keep", "--stdout", full_bzip_filename],
            stdout=nat_file_handler,
        )
    process.check_returncode()
    return full_nat_filename


def load_native_to_dataarray(
    filename: Path, temp_directory: Path, area: str, calculate_osgb: bool = True
) -> Tuple[xr.DataArray, xr.DataArray]:
    """
    Load compressed native files into an Xarray dataset

    Resampling to the same grid for the HRV channel,
     and replacing small chunks of NaNs with interpolated values, and add a time coordinate

    Args:
        filename: The filename of the compressed native file to load
        temp_directory: Temporary directory to store the decompressed files
        area: Name of the geographic area to use, such as 'UK'
        calculate_osgb: Whether to calculate OSGB x and y coordinates,
                        only needed for first data array

    Returns:
        Returns Xarray DataArray if script worked, else returns None
    """
    hrv_scaler = ScaleToZeroToOne(
        variable_order=["HRV"], maxs=np.array([103.90016]), mins=np.array([-1.2278595])
    )
    scaler = ScaleToZeroToOne(
        mins=np.array(
            [
                -2.5118103,
                -64.83977,
                63.404694,
                2.844452,
                199.10002,
                -17.254883,
                -26.29155,
                -1.1009827,
                -2.4184198,
                199.57048,
                198.95093,
            ]
        ),
        maxs=np.array(
            [
                69.60857,
                339.15588,
                340.26526,
                317.86752,
                313.2767,
                315.99194,
                274.82297,
                93.786545,
                101.34922,
                249.91806,
                286.96323,
            ]
        ),
        variable_order=[
            "IR_016",
            "IR_039",
            "IR_087",
            "IR_097",
            "IR_108",
            "IR_120",
            "IR_134",
            "VIS006",
            "VIS008",
            "WV_062",
            "WV_073",
        ],
    )
    if filename.suffix == ".bz2":
        try:
            # IF decompression fails, pass
            decompressed_filename: str = decompress(filename, temp_directory)
            decompressed_file = True
        except subprocess.CalledProcessError:
            return None, None
    else:
        decompressed_filename = str(filename)
        decompressed_file = False
    scene = Scene(filenames={"seviri_l1b_native": [decompressed_filename]})
    hrv_scene = Scene(filenames={"seviri_l1b_native": [decompressed_filename]})
    hrv_scene.load(
        [
            "HRV",
        ]
    )
    scene.load(
        [
            "IR_016",
            "IR_039",
            "IR_087",
            "IR_097",
            "IR_108",
            "IR_120",
            "IR_134",
            "VIS006",
            "VIS008",
            "WV_062",
            "WV_073",
        ]
    )
    # HRV covers a smaller portion of the disk than other bands, so use that as the bounds
    # Selected bounds empirically for have no NaN values from off disk image,
    # and are covering the UK + a bit
    dataarray: xr.DataArray = convert_scene_to_dataarray(
        scene, band="IR_016", area=area, calculate_osgb=calculate_osgb
    )
    hrv_dataarray: xr.DataArray = convert_scene_to_dataarray(
        hrv_scene, band="HRV", area=area, calculate_osgb=calculate_osgb
    )
    if decompressed_file:
        # Delete file off disk, but only if we decompressed it first, so still have a copy
        os.remove(decompressed_filename)

    # Compress and return
    dataarray = scaler.rescale(dataarray)
    hrv_dataarray = hrv_scaler.rescale(hrv_dataarray)
    return dataarray, hrv_dataarray


# TODO: temp_directory is unused and has no effect. But for the sake of interface consistency
# with load_native_to_dataset, can also stay.
def load_cloudmask_to_dataarray(
    filename: Path, temp_directory: Path, area: str, calculate_osgb: bool = True
) -> xr.DataArray:
    """
    Load cloud mask files into an Xarray dataset

    Replacing small chunks of NaNs with interpolated values, and add a time coordinate

    Args:
        filename: The filename of the GRIB file to load
        temp_directory: Temporary directory to store the decompressed files
        area: Name of the geographic area to use, such as 'UK'
        calculate_osgb: Whether to calculate OSGB x and y coordinates,
                        only needed for first data array

    Returns:
        Returns Xarray DataArray if script worked, else returns None
    """
    scene = Scene(filenames={"seviri_l2_grib": [filename]})
    scene.load(
        [
            "cloud_mask",
        ]
    )
    try:
        # Selected bounds empirically that have no NaN values from off disk image,
        # and are covering the UK + a bit
        dataarray: xr.DataArray = convert_scene_to_dataarray(
            scene, band="cloud_mask", area=area, calculate_osgb=calculate_osgb
        )
        return compress_mask(dataarray)
    except Exception:
        return None


def convert_scene_to_dataarray(
    scene: Scene, band: str, area: str, calculate_osgb: bool = True
) -> xr.DataArray:
    """
    Convertes a Scene with satellite data into a data array.

    Args:
        scene: The satpy.Scene containing the satellite data
        band: The name of the band
        area: Name of the geographic area to use, such as 'UK'
        calculate_osgb: Whether to calculate OSGB x and y coordinates,
                        only needed for first data array

    Returns:
        Returns Xarray DataArray
    """
    if area not in GEOGRAPHIC_BOUNDS:
        raise ValueError(f"`area` must be one of {GEOGRAPHIC_BOUNDS.keys()}, not '{area}'")
    logger.info(
        f"Start of conversion Memory in use: "
        f"{psutil.Process(os.getpid()).memory_info().rss / 1024 ** 2} MB"
    )
    if area != "RSS":
        try:
            scene = scene.crop(ll_bbox=GEOGRAPHIC_BOUNDS[area])
        except NotImplementedError:
            # 15 minutely data by default doesn't work for some reason, have to resample it
            scene = scene.resample("msg_seviri_rss_1km" if band == "HRV" else "msg_seviri_rss_3km")
            logger.info(
                f"After Resample Memory in use: "
                f"{psutil.Process(os.getpid()).memory_info().rss / 1024 ** 2} MB"
            )
            scene = scene.crop(ll_bbox=GEOGRAPHIC_BOUNDS[area])
    logger.info(
        f"After Crop Memory in use: "
        f"{psutil.Process(os.getpid()).memory_info().rss / 1024 ** 2} MB"
    )
    # Remove acq time from all bands because it is not useful, and can actually
    # get in the way of combining multiple Zarr datasets.
    data_attrs = {}
    for channel in scene.wishlist:
        scene[channel] = scene[channel].drop_vars("acq_time", errors="ignore")
        for attr in scene[channel].attrs:
            new_name = channel["name"] + "_" + attr
            data_attrs[new_name] = scene[channel].attrs[attr]
    dataset: xr.Dataset = scene.to_xarray_dataset()
    dataarray = dataset.to_array()
    logger.info(
        f"After to DataArray Memory in use: "
        f"{psutil.Process(os.getpid()).memory_info().rss / 1024 ** 2} MB"
    )

    # Lat and Lon are the same for all the channels now
    if calculate_osgb:
        lon, lat = scene[band].attrs["area"].get_lonlats()
        osgb_x, osgb_y = lat_lon_to_osgb(lat, lon)
        # Assign x_osgb and y_osgb and set some attributes
        dataarray = dataarray.assign_coords(
            x_osgb=(("y", "x"), np.float32(osgb_x)),
            y_osgb=(("y", "x"), np.float32(osgb_y)),
        )
        for name in ["x_osgb", "y_osgb"]:
            dataarray[name].attrs = {
                "units": "meter",
                "coordinate_reference_system": "OSGB",
            }

        dataarray.x_osgb.attrs["name"] = "Easting"
        dataarray.y_osgb.attrs["name"] = "Northing"

    for name in ["x", "y"]:
        dataarray[name].attrs["coordinate_reference_system"] = "geostationary"
    logger.info(
        f"After OSGB Memory in use: "
        f"{psutil.Process(os.getpid()).memory_info().rss / 1024 ** 2} MB"
    )
    # Round to the nearest 5 minutes
    dataarray.attrs.update(data_attrs)
    dataarray.attrs["end_time"] = pd.Timestamp(dataarray.attrs["end_time"]).round("5 min")

    # Rename x and y to make clear the coordinate system they are in
    dataarray = dataarray.rename({"x": "x_geostationary", "y": "y_geostationary"})
    if "time" not in dataarray.dims:
        time = pd.to_datetime(pd.Timestamp(dataarray.attrs["end_time"]).round("5 min"))
        dataarray = add_constant_coord_to_dataarray(dataarray, "time", time)

    del dataarray["crs"]
    del scene
    logger.info(
        f"End of conversion Memory in use: "
        f"{psutil.Process(os.getpid()).memory_info().rss / 1024 ** 2} MB"
    )
    return dataarray


def do_v15_rescaling(
    dataarray: xr.DataArray, mins: np.ndarray, maxs: np.ndarray, variable_order: list
) -> xr.DataArray:
    """
    Performs old version of cocmpression, same as v15 dataset

    Args:
        dataarray: Input DataArray
        mins: Min values per channel
        maxs: Max values per channel
        variable_order: Channel ordering

    Returns:
        Xarray DataArray
    """
    dataarray = dataarray.reindex({"variable": variable_order}).transpose(
        "time", "y_geostationary", "x_geostationary", "variable"
    )
    upper_bound = (2**10) - 1
    new_max = maxs - mins

    dataarray -= mins
    dataarray /= new_max
    dataarray *= upper_bound
    dataarray = dataarray.round().clip(min=0, max=upper_bound).astype(np.int16)
    return dataarray


def get_dataset_from_scene(filename: str, hrv_scaler, use_rescaler: bool, save_dir, using_backup):
    """
    Returns the Xarray dataset from the filename
    """
    if ".nat" in filename:
        logger.info(f"Loading Native {filename}")
        hrv_scene = load_native_from_zip(filename)
    else:
        logger.info(f"Loading HRIT {filename}")
        hrv_scene = load_hrit_from_zip(filename, sections=list(range(16, 25)))
    hrv_scene.load(
        [
            "HRV",
        ],
        generate=False,
    )

    logger.info(
        f"After loading HRV Memory in use: "
        f"{psutil.Process(os.getpid()).memory_info().rss / 1024 ** 2} MB"
    )
    hrv_dataarray: xr.DataArray = convert_scene_to_dataarray(
        hrv_scene, band="HRV", area="UK", calculate_osgb=True
    )
    logger.info(
        f"After converting HRV to DataArray Memory in use: "
        f"{psutil.Process(os.getpid()).memory_info().rss / 1024 ** 2} MB"
    )
    del hrv_scene
    attrs = serialize_attrs(hrv_dataarray.attrs)
    if use_rescaler:
        hrv_dataarray = hrv_scaler.rescale(hrv_dataarray)
    else:
        hrv_dataarray = do_v15_rescaling(
            hrv_dataarray,
            variable_order=["HRV"],
            maxs=np.array([103.90016]),
            mins=np.array([-1.2278595]),
        )
    hrv_dataarray = hrv_dataarray.transpose(
        "time", "y_geostationary", "x_geostationary", "variable"
    )
    logger.info(
        f"AFter HRV Rescaling Memory in use: "
        f"{psutil.Process(os.getpid()).memory_info().rss / 1024 ** 2} MB"
    )
    hrv_dataarray = hrv_dataarray.chunk((1, 512, 512, 1))
    hrv_dataset = hrv_dataarray.to_dataset(name="data")
    hrv_dataset.attrs.update(attrs)
    logger.info(
        f"After HRV to Dataset Memory in use: "
        f"{psutil.Process(os.getpid()).memory_info().rss / 1024 ** 2} MB"
    )
    now_time = pd.Timestamp(hrv_dataset["time"].values[0]).strftime("%Y%m%d%H%M")
    save_file = os.path.join(save_dir, f"{'15_' if using_backup else ''}hrv_{now_time}.zarr.zip")
    logger.info(f"Saving HRV netcdf in {save_file}")
    logger.info(
        f"At start of HRV Saving Memory in use: "
        f"{psutil.Process(os.getpid()).memory_info().rss / 1024 ** 2} MB"
    )
    save_to_zarr_to_s3(hrv_dataset, save_file)
    del hrv_dataset
    gc.collect()
    logger.info(
        f"At end of HRV Saving Memory in use: "
        f"{psutil.Process(os.getpid()).memory_info().rss / 1024 ** 2} MB"
    )


def get_nonhrv_dataset_from_scene(
    filename: str, scaler, use_rescaler: bool, save_dir, using_backup
):
    """
    Returns the Xarray dataset from the filename
    """
    if ".nat" in filename:
        scene = load_native_from_zip(filename)
    else:
        scene = load_hrit_from_zip(filename, sections=list(range(6, 9)))
    scene.load(
        [
            "IR_016",
            "IR_039",
            "IR_087",
            "IR_097",
            "IR_108",
            "IR_120",
            "IR_134",
            "VIS006",
            "VIS008",
            "WV_062",
            "WV_073",
        ],
        generate=False,
    )
    logger.info(
        f"After loading non-HRV Memory in use: "
        f"{psutil.Process(os.getpid()).memory_info().rss / 1024 ** 2} MB"
    )
    dataarray: xr.DataArray = convert_scene_to_dataarray(
        scene, band="IR_016", area="UK", calculate_osgb=True
    )
    logger.info(
        f"After non-HRV to DataArray Memory in use: "
        f"{psutil.Process(os.getpid()).memory_info().rss / 1024 ** 2} MB"
    )
    del scene
    attrs = serialize_attrs(dataarray.attrs)
    if use_rescaler:
        dataarray = scaler.rescale(dataarray)
    else:
        dataarray = do_v15_rescaling(
            dataarray,
            mins=np.array(
                [
                    -2.5118103,
                    -64.83977,
                    63.404694,
                    2.844452,
                    199.10002,
                    -17.254883,
                    -26.29155,
                    -1.1009827,
                    -2.4184198,
                    199.57048,
                    198.95093,
                ]
            ),
            maxs=np.array(
                [
                    69.60857,
                    339.15588,
                    340.26526,
                    317.86752,
                    313.2767,
                    315.99194,
                    274.82297,
                    93.786545,
                    101.34922,
                    249.91806,
                    286.96323,
                ]
            ),
            variable_order=[
                "IR_016",
                "IR_039",
                "IR_087",
                "IR_097",
                "IR_108",
                "IR_120",
                "IR_134",
                "VIS006",
                "VIS008",
                "WV_062",
                "WV_073",
            ],
        )
    dataarray = dataarray.transpose("time", "y_geostationary", "x_geostationary", "variable")
    dataarray = dataarray.chunk((1, 256, 256, 1))
    dataset = dataarray.to_dataset(name="data")
    logger.info(
        f"After non-HRV to Dataset Memory in use: "
        f"{psutil.Process(os.getpid()).memory_info().rss / 1024 ** 2} MB"
    )
    del dataarray
    dataset.attrs.update(attrs)
    logger.info(
        f"After Del Return List Memory in use: "
        f"{psutil.Process(os.getpid()).memory_info().rss / 1024 ** 2} MB"
    )
    now_time = pd.Timestamp(dataset["time"].values[0]).strftime("%Y%m%d%H%M")
    save_file = os.path.join(save_dir, f"{'15_' if using_backup else ''}{now_time}.zarr.zip")
    logger.info(f"Saving non-HRV netcdf in {save_file}")
    logger.info(f"Memory in use: {psutil.Process(os.getpid()).memory_info().rss / 1024 ** 2} MB")
    save_to_zarr_to_s3(dataset, save_file)
    del dataset
    gc.collect()
    logger.info(
        f"After saving non-HRV Memory in use:"
        f" {psutil.Process(os.getpid()).memory_info().rss / 1024 ** 2} MB"
    )


def load_hrit_from_zip(filename: str, sections: list) -> Scene:
    """Load HRIT Zip from Data Tailor to Scene for use downstream tasks"""
    if os.path.exists("temp_hrit"):
        shutil.rmtree("temp_hrit/")
    with ZipFile(filename, "r") as zipObj:
        # Extract all the contents of zip file in current directory
        zipObj.extractall(path="temp_hrit")
    the_files = []
    for f in list(glob.glob("temp_hrit/*")):
        if "PRO" in f or "EPI" in f:
            the_files.append(f)
        for segment in [f"-0000{str(i).zfill(2)}" for i in sections]:
            if segment in f:
                the_files.append(f)
    scene = Scene(filenames=the_files, reader="seviri_l1b_hrit")
    return scene


def load_native_from_zip(filename: str) -> Scene:
    """Load native file"""
    scene = Scene(filenames={"seviri_l1b_native": [filename]})
    return scene


def save_native_to_zarr(
    list_of_native_files: list,
    bands: list = [
        "HRV",
        "IR_016",
        "IR_039",
        "IR_087",
        "IR_097",
        "IR_108",
        "IR_120",
        "IR_134",
        "VIS006",
        "VIS008",
        "WV_062",
        "WV_073",
    ],
    save_dir: str = "./",
    use_rescaler: bool = False,
    using_backup: bool = False,
) -> None:
    """
    Saves native files to NetCDF for consumer

    Args:
        list_of_native_files: List of native files to convert into a single NetCDF file
        bands: Bands to save
        save_dir: Directory to save the netcdf files
        use_rescaler: Whether to rescale between 0 and 1 or not
        using_backup: Whether the input data is the backup 15 minutely data or not
    """

    logger.info(f"Converting from {'HRIT' if using_backup else 'native'} to zarr in {save_dir}")

    scaler = ScaleToZeroToOne(
        mins=np.array(
            [
                -2.5118103,
                -64.83977,
                63.404694,
                2.844452,
                199.10002,
                -17.254883,
                -26.29155,
                -1.1009827,
                -2.4184198,
                199.57048,
                198.95093,
            ]
        ),
        maxs=np.array(
            [
                69.60857,
                339.15588,
                340.26526,
                317.86752,
                313.2767,
                315.99194,
                274.82297,
                93.786545,
                101.34922,
                249.91806,
                286.96323,
            ]
        ),
        variable_order=[
            "IR_016",
            "IR_039",
            "IR_087",
            "IR_097",
            "IR_108",
            "IR_120",
            "IR_134",
            "VIS006",
            "VIS008",
            "WV_062",
            "WV_073",
        ],
    )
    hrv_scaler = ScaleToZeroToOne(
        variable_order=["HRV"], maxs=np.array([103.90016]), mins=np.array([-1.2278595])
    )
    for f in list_of_native_files:

        logger.debug(f"Processing {f}")
        if "EPCT" in f:
            logger.debug("Processing HRIT file")
            if "HRV" in f:
                logger.debug("Processing HRV")
                logger.info(
                    f"Start HRV process Memory in use: "
                    f"{psutil.Process(os.getpid()).memory_info().rss / 1024 ** 2} MB"
                )
                get_dataset_from_scene(f, hrv_scaler, use_rescaler, save_dir, using_backup)
                logger.info(
                    f"After HRV process ends Memory in use: "
                    f"{psutil.Process(os.getpid()).memory_info().rss / 1024 ** 2} MB"
                )
            else:
                logger.debug("Processing non-HRV")
                logger.info(
                    f"STart non-HRV process Memory in use: "
                    f"{psutil.Process(os.getpid()).memory_info().rss / 1024 ** 2} MB"
                )
                get_nonhrv_dataset_from_scene(f, scaler, use_rescaler, save_dir, using_backup)
                logger.info(
                    f"After non-HRV process ends Memory in use: "
                    f"{psutil.Process(os.getpid()).memory_info().rss / 1024 ** 2} MB"
                )
        else:
            if "HRV" in bands:
                logger.debug("Processing HRV")
                logger.info(
                    f"Start HRV process Memory in use:"
                    f" {psutil.Process(os.getpid()).memory_info().rss / 1024 ** 2} MB"
                )
                get_dataset_from_scene(f, hrv_scaler, use_rescaler, save_dir, using_backup)
                logger.info(
                    f"After HRV process ends Memory in use: "
                    f"{psutil.Process(os.getpid()).memory_info().rss / 1024 ** 2} MB"
                )

            logger.debug("Processing non-HRV")
            logger.info(
                f"STart non-HRV process Memory in use: "
                f"{psutil.Process(os.getpid()).memory_info().rss / 1024 ** 2} MB"
            )
            get_nonhrv_dataset_from_scene(f, scaler, use_rescaler, save_dir, using_backup)
            logger.info(
                f"After non-HRV process ends Memory in use: "
                f"{psutil.Process(os.getpid()).memory_info().rss / 1024 ** 2} MB"
            )


def save_dataarray_to_zarr(
    dataarray: xr.DataArray,
    zarr_path: str,
    compressor_name: str,
    zarr_mode: str = "a",
    timesteps_per_chunk: int = 1,
    y_size_per_chunk: int = 256,
    x_size_per_chunk: int = 256,
    channel_chunk_size: int = 1,
) -> None:
    """
    Save an Xarray DataArray into a Zarr file

    Args:
        dataarray: DataArray to save
        zarr_path: Filename of the Zarr dataset
        compressor_name: The name of the compression algorithm to use. Must be 'bz2' or 'jpeg-xl'.
        zarr_mode: Mode to write to the filename, either 'w' for write, or 'a' to append
        timesteps_per_chunk: Timesteps per Zarr chunk
        y_size_per_chunk: Y pixels per Zarr chunk
        x_size_per_chunk: X pixels per Zarr chunk
        channel_chunk_size: Chunk size for the Dask arrays. Must be 1 whilst using JPEG-XL
          (at least until imagecodecs implements decompressing JPEG-XL files with multiple
          images per file.)
    """
    dataarray = dataarray.transpose("time", "y_geostationary", "x_geostationary", "variable")

    # Number of timesteps, x and y size per chunk, and channels (all 12)
    chunks = (
        timesteps_per_chunk,
        x_size_per_chunk,
        y_size_per_chunk,
        channel_chunk_size,
    )
    dataarray = dataarray.chunk(chunks)

    compression_algos = {
        "bz2": numcodecs.get_codec(dict(id="bz2", level=5)),
        "jpeg-xl": JpegXlFloatWithNaNs(lossless=False, distance=0.4, effort=8),
    }
    compression_algo = compression_algos[compressor_name]

    zarr_mode_to_extra_kwargs = {
        "a": {"append_dim": "time"},
        "w": {
            "encoding": {
                "data": {
                    "compressor": compression_algo,
                    "chunks": chunks,
                },
                "time": {"units": "nanoseconds since 1970-01-01"},
            }
        },
    }

    assert zarr_mode in ["a", "w"], "`zarr_mode` must be one of: `a`, `w`"
    extra_kwargs = zarr_mode_to_extra_kwargs[zarr_mode]

    dataset = dataarray.to_dataset(name="data")
    dataset.to_zarr(zarr_path, mode=zarr_mode, consolidated=True, compute=True, **extra_kwargs)


def add_constant_coord_to_dataarray(
    dataarray: xr.DataArray, coord_name: str, coord_val: Any
) -> xr.DataArray:
    """
    Adds a new coordinate with a constant value to the DataArray

    Args:
        dataarray: DataArrray which will have the new coords added to it
        coord_name: Name for the new coordinate dimensions
        coord_val: Value that will be assigned to the new coordinates

    Returns:
        DataArrray with the new coords added to it
    """
    dataarray = dataarray.assign_coords({coord_name: coord_val}).expand_dims(coord_name)

    return dataarray


def check_if_timestep_exists(dt: datetime.datetime, zarr_dataset: xr.Dataset) -> bool:
    """
    Check if a timestep exists within the Xarray dataset

    Args:
        dt: Datetime of the file to check
        zarr_dataset: Zarr dataset ofthe EUMETSAT data

    Returns:
        Bool whether the timestep is in the Xarray 'time' coordinate or not
    """
    dt = pd.Timestamp(dt).round("5 min")
    if dt in zarr_dataset.coords["time"].dt.round("5 min").values:
        return True
    else:
        return False


def create_markdown_table(table_info: dict, index_name: str = "Id") -> str:
    """
    Returns a formatted string for a markdown table, according to the dictionary passed as `table_info`.  # noqa E501

    Args:
        table_info: Mapping from index to values
        index_name: Name to use for the index column

    Returns:
        md_str: Markdown formatted table string

    Example:
        >>> table_info = {
                'Apples': {
                    'Cost': '40p',
                    'Colour': 'Red/green',
                },
                'Oranges': {
                    'Cost': '50p',
                    'Colour': 'Orange',
                },
            }
        >>> md_str = create_markdown_table(table_info, index_name='Fruit')
        >>> print(md_str)
        | Fruit   | Cost   | Colour    |
        |:--------|:-------|:----------|
        | Apples  | 40p    | Red/green |
        | Oranges | 50p    | Orange    |
    """

    df_info = pd.DataFrame(table_info).T
    df_info.index.name = index_name

    md_str = df_info.to_markdown()

    return md_str


def save_to_zarr_to_s3(dataset: xr.Dataset, filename: str):
    """Save xarray to netcdf in s3

    1. Save in temp local dir
    2. upload to s3
    :param dataset: The Xarray Dataset to be save
    :param filename: The s3 filename
    """

    gc.collect()
    logger.info(f"Saving file to {filename}")
    logger.info(f"nbytes in MB:  {dataset.nbytes / (1024 * 1024)}")

    with tempfile.TemporaryDirectory() as dir:
        # save locally
        path = f"{dir}/temp.zarr.zip"
        encoding = {"data": {"dtype": "int16"}}
        logger.info(
            f"Memory in use: {psutil.Process(os.getpid()).memory_info().rss / 1024 ** 2} MB"
        )

        # make sure variable
<<<<<<< HEAD
        dataset = dataset.assign_coords({'variable': dataset.coords['variable'].astype(str)})

=======
        dataset.assign_coords({"variable": dataset.coords["variable"].astype(str)})
>>>>>>> 918b68ca

        with zarr.ZipStore(path) as store:
            dataset.to_zarr(store, compute=True, mode="w", encoding=encoding)

        logger.debug(f"Saved to temporary file {path}, " f"now pushing to {filename}")
        logger.info(
            f"Finished writing Memory in use: "
            f"{psutil.Process(os.getpid()).memory_info().rss / 1024 ** 2} MB"
        )
        # save to s3
        filesystem = fsspec.open(filename).fs
        filesystem.put(path, filename)


def filter_dataset_ids_on_current_files(datasets: list, save_dir: str) -> list:
    """
    Filter dataset ids on files in a directory

    The following occurs:
    1. get ids of files that will be downloaded
    2. get datetimes of already downloaded files
    3. only keep indexes where we need to download them

    Args:
        datasets: list of datasets with ids
        save_dir: The directory where files wil be saved

    Returns:
        The filtered list of new datasets ids to download
    """
    from satip.eumetsat import eumetsat_filename_to_datetime

    ids = [dataset["id"] for dataset in datasets]
    filesystem = fsspec.open(save_dir).fs
    finished_files_not_latest = list(filesystem.glob(f"{save_dir}/*.zarr.zip"))
    logger.info(f"Found {len(finished_files_not_latest)} already downloaded in data folder")

    filesystem_latest = fsspec.open(save_dir + "/latest").fs
    finished_files_latest = list(filesystem_latest.glob(f"{save_dir}/latest/*.zarr.zip"))
    logger.info(f"Found {len(finished_files_latest)} already downloaded in latest folder")

    finished_files = finished_files_not_latest + finished_files_latest
    logger.info(f"Found {len(finished_files)} already downloaded")

    datetimes = [pd.Timestamp(eumetsat_filename_to_datetime(idx)).round("5 min") for idx in ids]
    if not datetimes:  # Empty list
        logger.debug("No datetimes to download")
        return []
    logger.debug(f"The latest datetime that we want to downloaded is {max(datetimes)}")

    finished_datetimes = []

    # get datetimes of the finished files
    for date in finished_files:
        if "latest.zarr" in date or "latest_15.zarr" in date or "tmp" in date:
            continue
        finished_datetimes.append(
            pd.to_datetime(
                date.replace("15_", "").split(".zarr.zip")[0].split("/")[-1],
                format="%Y%m%d%H%M",
                errors="ignore",
            )
        )
    if len(finished_datetimes) > 0:
        logger.debug(f"The already downloaded finished datetime are {finished_datetimes}")
    else:
        logger.debug("There are no files already downloaded")

    # find which indexes to remove, if file is already there
    idx_to_remove = []
    for idx, date in enumerate(datetimes):
        if date in finished_datetimes:
            idx_to_remove.append(idx)
            logger.debug(f"Will not be downloading file with {date=} as already downloaded")
        else:
            logger.debug(f"Will be downloading file with {date=}")
    logger.debug(
        f"Will be not be downloading {len(idx_to_remove)} files "
        f"as they have already been downloaded"
    )

    # remove index
    indices = sorted(idx_to_remove, reverse=True)
    for idx in indices:
        if idx < len(datasets):
            datasets.pop(idx)
    return datasets


def move_older_files_to_different_location(save_dir: str, history_time: pd.Timestamp):
    """
    Move older files in save_dir to a different location

    Args:
        save_dir: Directory where data is being saved
        history_time: History time to keep files

    """
    filesystem = fsspec.open(save_dir).fs

    # Now to move into latest
    finished_files = filesystem.glob(f"{save_dir}/*.zarr.zip")

    logger.info(f"Checking {save_dir}/ for moving newer files into {save_dir}/latest/")

    # get datetimes of the finished files

    for date in finished_files:
        logger.debug(f"Looking at file {date}")
        if "latest.zarr" in date or "tmp" in date:
            continue
        if "hrv" in date:
            file_time = pd.to_datetime(
                date.replace("15_", "").split(".zarr.zip")[0].split("/")[-1].split("_")[-1],
                format="%Y%m%d%H%M",
                errors="ignore",
                utc=True,
            )
        else:
            file_time = pd.to_datetime(
                date.replace("15_", "").split(".zarr.zip")[0].split("/")[-1],
                format="%Y%m%d%H%M",
                errors="ignore",
                utc=True,
            )
        if file_time > history_time:
            logger.debug("Moving file out of latest folder")
            # Move HRV and non-HRV to new place
            filesystem.move(date, f"{save_dir}/latest/{date.split('/')[-1]}")
        elif file_time < (history_time - pd.Timedelta("2 days")):
            # Delete files over 2 days old
            logger.debug("Removing file over 2 days over")
            filesystem.rm(date)

    finished_files = filesystem.glob(f"{save_dir}/latest/*.zarr.zip")
    logger.info(f"Checking {save_dir}/latest/ for older files")
    # get datetimes of the finished files
    for date in finished_files:
        logger.debug(f"Looking at file {date}")
        if "latest.zarr" in date or "latest_15.zarr" in date or "tmp" in date:
            continue
        if "hrv" in date:
            file_time = pd.to_datetime(
                date.replace("15_", "").split(".zarr.zip")[0].split("/")[-1].split("_")[-1],
                format="%Y%m%d%H%M",
                errors="ignore",
                utc=True,
            )
        else:
            file_time = pd.to_datetime(
                date.replace("15_", "").split(".zarr.zip")[0].split("/")[-1],
                format="%Y%m%d%H%M",
                errors="ignore",
                utc=True,
            )
        if file_time < history_time:
            logger.debug("Moving file out of latest folder")
            # Move HRV and non-HRV to new place
            filesystem.move(date, f"{save_dir}/{date.split('/')[-1]}")


def check_both_final_files_exists(save_dir: str, using_backup: bool = False):
    """Check that both final finles exists"""
    hrv_filename = f"{save_dir}/latest/hrv_latest{'_15' if using_backup else ''}.zarr.zip"
    filename = f"{save_dir}/latest/latest{'_15' if using_backup else ''}.zarr.zip"

    logger.debug(f"Checking {hrv_filename} and or {filename} exists")

    if fsspec.open(hrv_filename).fs.exists(hrv_filename) and fsspec.open(filename).fs.exists(
        filename
    ):
        logger.debug(f"Both {hrv_filename} and {filename} exists")
        return True
    else:
        logger.debug(f"Either {hrv_filename} or {filename} dont exists")
        return False


def collate_files_into_latest(save_dir: str, using_backup: bool = False):
    """
    Convert individual files into single latest file for HRV and non-HRV

    Args:
        save_dir: Directory where data is being saved
        using_backup: Whether the input data is made up of the 15 minutely  backup data or not

    """
    filesystem = fsspec.open(save_dir).fs
    hrv_files = list(
        filesystem.glob(f"{save_dir}/latest/{'15_' if using_backup else ''}hrv_2*.zarr.zip")
    )
    if not hrv_files:  # Empty set of files, don't do anything
        return
    # Add S3 to beginning of each URL
    logger.debug("Collating HRV files")
    hrv_files = ["zip:///::s3://" + str(f) for f in hrv_files]
    dataset = (
        xr.open_mfdataset(hrv_files, concat_dim="time", combine="nested", engine="zarr")
        .sortby("time")
        .drop_duplicates("time")
    )
    save_to_zarr_to_s3(dataset, f"{save_dir}/latest/hrv_tmp.zarr.zip")

    logger.debug("Collating non-HRV files")
    nonhrv_files = list(
        filesystem.glob(f"{save_dir}/latest/{'15_' if using_backup else ''}2*.zarr.zip")
    )
    nonhrv_files = ["zip:///::s3://" + str(f) for f in nonhrv_files]
    o_dataset = (
        xr.open_mfdataset(nonhrv_files, concat_dim="time", combine="nested", engine="zarr")
        .sortby("time")
        .drop_duplicates("time")
    )
    save_to_zarr_to_s3(o_dataset, f"{save_dir}/latest/tmp.zarr.zip")

    # rename
    logger.debug("Renaming")
    filesystem = fsspec.open(f"{save_dir}/latest/hrv_tmp.zarr.zip").fs
    filesystem.mv(
        f"{save_dir}/latest/hrv_tmp.zarr.zip",
        f"{save_dir}/latest/hrv_latest{'_15' if using_backup else ''}.zarr.zip",
    )
    logger.info(f"Collating HRV into {save_dir}/latest/hrv_latest.zarr.zip")
    filesystem = fsspec.open(f"{save_dir}/latest/tmp.zarr.zip").fs
    filesystem.mv(
        f"{save_dir}/latest/tmp.zarr.zip",
        f"{save_dir}/latest/latest{'_15' if using_backup else ''}.zarr.zip",
    )
    logger.info(f"Collating non-HRV into {save_dir}/latest/latest.zarr.zip")


# Cell
def set_up_logging(
    name: str,
    main_logging_level: str = "DEBUG",
) -> logging.Logger:
    """`set_up_logging` initialises and configures a custom logger for `satip`.

    The custom logger's logging level of the file and
    Jupyter outputs are specified by `main_logging_level`
    whilst the Slack handler uses `slack_logging_level`.
    There are three core ways that logs are broadcasted:
    - Logging to a specified file
    - Logging to Jupyter cell outputs
    - Logging to Slack
    Note that the value passed for `main_logging_level`
    and `slack_logging_level` must be one of:
    - 'CRITICAL'
    - 'FATAL'
    - 'ERROR'
    - 'WARNING'
    - 'WARN'
    - 'INFO'
    - 'DEBUG'
    - 'NOTSET'
    Parameters:
        name: Name of the logger, if a logging.Logger object
              is passed then that will be used instead.
        log_dir: directory where the logs will be stored
        main_logging_level: Logging level for file and Jupyter
    Returns:
        logger: Custom satip logger
    Example:
        Here we'll create a custom logger that saves data
        to the file 'test_log.txt' and also sends Slack
        messages to the specified user and channel.
        >>> from satip.utils import set_up_logging
        >>> import logging
        >>> logger = set_up_logging(
                'test_log',
                'test_log.txt',
                slack_id=slack_id,
                slack_webhook_url=slack_webhook_url
            )
        >>> logger.log(
                logging.INFO,
                'This will output to file and Jupyter but not to Slack as it is not critical'
            )
        '2020-10-20 10:24:35,367 - INFO - This will output to file and Jupyter but not to Slack as it is not critical'  # noqa: E501
    """

    # Initialising logger
    if isinstance(name, str):
        logger = logging.getLogger(name)
    else:
        # instance where a logger object is passed
        logger = name

    # Configuring log level
    logging_levels = [
        "CRITICAL",
        "FATAL",
        "ERROR",
        "WARNING",
        "WARN",
        "INFO",
        "DEBUG",
        "NOTSET",
    ]

    assert (
        main_logging_level in logging_levels
    ), f"main_logging_level must be one of {', '.join(logging_levels)}"

    logger.setLevel(getattr(logging, main_logging_level))

    # Defining global formatter
    formatter = logging.Formatter("%(asctime)s - %(levelname)s - %(message)s")

    # Configuring Jupyter output handler
    stream_handler = logging.StreamHandler()
    stream_handler.setFormatter(formatter)
    logger.addHandler(stream_handler)

    return logger<|MERGE_RESOLUTION|>--- conflicted
+++ resolved
@@ -858,13 +858,8 @@
             f"Memory in use: {psutil.Process(os.getpid()).memory_info().rss / 1024 ** 2} MB"
         )
 
-        # make sure variable
-<<<<<<< HEAD
-        dataset = dataset.assign_coords({'variable': dataset.coords['variable'].astype(str)})
-
-=======
-        dataset.assign_coords({"variable": dataset.coords["variable"].astype(str)})
->>>>>>> 918b68ca
+        # make sure variable is string
+        dataset = dataset.assign_coords({"variable": dataset.coords["variable"].astype(str)})
 
         with zarr.ZipStore(path) as store:
             dataset.to_zarr(store, compute=True, mode="w", encoding=encoding)
