[DEFAULT]
# All sections below are required unless otherwise specified
host = github
lib_name = satip
# For Enterprise Git add variable repo_name and company name
repo_name = Satip
company_name = Future-Energy-Associates

user = AyrtonB
description = Satip provides the functionality necessary for retrieving, transforming and storing EUMETSAT data
keywords = EUMETSAT, reprojection, OCF
author = Ayrton Bourn
author_email = ayrtonbourn@outlook.com
copyright = OpenClimateFix
branch = master
<<<<<<< HEAD
version = 0.0.13
=======
version = 0.0.11
>>>>>>> 5c7932a5
min_python = 3.6
audience = Developers
language = English
# Set to True if you want to create a more fancy sidebar.json than the default
custom_sidebar = False
# Add licenses and see current list in `setup.py`
license = apache2
# From 1-7: Planning Pre-Alpha Alpha Beta Production Mature Inactive
status = 2

# Optional. Same format as setuptools requirements
requirements = numpy==1.19.4 pandas==1.1.4 dataset==1.1.2 feautils==0.0.2 xmltodict==0.12.0 python-dotenv==0.15.0 nbdev==1.1.5 ipython==7.19.0 google matplotlib==3.3.2 seaborn==0.11.0 pandas_gbq==0.14.1 xarray==0.16.2 dask==2.30.0 zarr==2.6.1 gcsfs==0.7.1 numcodecs==0.7.2 dagster==0.8.5 satpy==0.24.0 pyresample==1.16.0 pyinterp==0.4.0
# Optional. Same format as setuptools console_scripts
# console_scripts = 
# Optional. Same format as setuptools dependency-links
# dep_links = 

###
# You probably won't need to change anything under here,
#   unless you have some special requirements
###

# Change to, e.g. "nbs", to put your notebooks in nbs dir instead of repo root
nbs_path = nbs
doc_path = docs

# Anything shown as '%(...)s' is substituted with that setting automatically
doc_host =  https://%(user)s.github.io
#For Enterprise Git pages use:  
#doc_host = https://pages.github.%(company_name)s.com.  


doc_baseurl = /%(lib_name)s/
# For Enterprise Github pages docs use:
# doc_baseurl = /%(repo_name)s/%(lib_name)s/

git_url = https://github.com/%(user)s/%(lib_name)s/tree/%(branch)s/
# For Enterprise Github use:
#git_url = https://github.%(company_name)s.com/%(repo_name)s/%(lib_name)s/tree/%(branch)s/



lib_path = %(lib_name)s
title = %(lib_name)s

#Optional advanced parameters
#Monospace docstings: adds <pre> tags around the doc strings, preserving newlines/indentation.
#monospace_docstrings = False
#Test flags: introduce here the test flags you want to use separated by |
#tst_flags = 
#Custom sidebar: customize sidebar.json yourself for advanced sidebars (False/True)
#custom_sidebar = 
#Cell spacing: if you want cell blocks in code separated by more than one new line
#cell_spacing = 
#Custom jekyll styles: if you want more jekyll styles than tip/important/warning, set them here
#jekyll_styles = note,warning,tip,important<|MERGE_RESOLUTION|>--- conflicted
+++ resolved
@@ -13,11 +13,7 @@
 author_email = ayrtonbourn@outlook.com
 copyright = OpenClimateFix
 branch = master
-<<<<<<< HEAD
 version = 0.0.13
-=======
-version = 0.0.11
->>>>>>> 5c7932a5
 min_python = 3.6
 audience = Developers
 language = English
